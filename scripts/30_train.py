--- conflicted
+++ resolved
@@ -14,7 +14,6 @@
 
 import joblib
 import matplotlib.pyplot as plt
-import shap
 from loguru import logger
 from sklearn.ensemble import RandomForestClassifier
 from sklearn.feature_extraction import DictVectorizer
@@ -33,13 +32,8 @@
 n_hpo_iters = 20  # number of hyperparameter optimization iterations
 n_jobs = -1  # number of jobs to run in parallel (set to 1 if your laptop gets too hot)
 
-<<<<<<< HEAD
-in_path = "./data/data-fix/updated/full-training-data.csv"
-out_dir = "../data/output"
-=======
-in_path = "training file goes here"
-out_dir = "output directory goes here"
->>>>>>> bda5c570
+in_path = "./data/data-fix/updated/updated_transactions.csv"
+out_dir = "./data/output"
 
 # %%
 # parse script arguments from command line
@@ -60,6 +54,7 @@
 #
 
 # read labeled transactions
+
 
 transactions, y = read_labeled_transactions(in_path)
 logger.info(f"Read {len(transactions)} transactions with {len(y)} labels")
@@ -256,14 +251,14 @@
 # create a tree explainer
 # explainer = shap.TreeExplainer(model)
 # Faster approximation using PermutationExplainer
-X_sample = X[:10000]
-explainer = shap.explainers.Permutation(model.predict, X_sample)
-
-logger.info("Calculating SHAP values")
-shap_values = explainer.shap_values(X_sample)
-
-# Plot SHAP summary
-shap.summary_plot(shap_values, X_sample, feature_names=feature_names)
+# X_sample = X[:10000] # type: ignore
+# explainer = shap.explainers.Permutation(model.predict, X_sample)
+
+# logger.info("Calculating SHAP values")
+# shap_values = explainer.shap_values(X_sample)
+
+# # Plot SHAP summary
+# shap.summary_plot(shap_values, X_sample, feature_names=feature_names)
 
 # %%
 #
