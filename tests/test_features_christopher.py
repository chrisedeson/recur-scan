--- conflicted
+++ resolved
@@ -23,10 +23,6 @@
     std_amount_all_chris,
     transaction_frequency_chris,
     # New Feature Functions
-<<<<<<< HEAD
-    user_vendor_history,
-=======
->>>>>>> 07e8758d
 )
 from recur_scan.transactions import Transaction
 from recur_scan.utils import parse_date
@@ -248,31 +244,15 @@
 # ------------------- NEW TEST FUNCTIONS -------------------
 
 
-<<<<<<< HEAD
-def setup_function() -> None:
-    """Reset user_vendor_history before each test to avoid cross-test contamination."""
-    user_vendor_history.clear()  # FIXED: Clear the actual defaultdict
-
-
-=======
->>>>>>> 07e8758d
 def test_get_user_vendor_history() -> None:
     """Test get_user_vendor_history returns only past transactions."""
     transactions = [
         Transaction(id=1, user_id="user1", name="Vendor", amount=100, date="2024-01-01"),
         Transaction(id=2, user_id="user1", name="Vendor", amount=100, date="2024-02-01"),
     ]
-<<<<<<< HEAD
-    # Add to the actual history storage
-    user_vendor_history["user1"]["Vendor"].extend(transactions)  # FIXED: Use the imported defaultdict
-
-    transaction = Transaction(id=3, user_id="user1", name="Vendor", amount=100, date="2024-03-01")
-    history = get_user_vendor_history(transaction)
-=======
 
     transaction = Transaction(id=3, user_id="user1", name="Vendor", amount=100, date="2024-03-01")
     history = get_user_vendor_history(transaction, transactions)
->>>>>>> 07e8758d
     assert len(history) == 2
     assert all(t.date < transaction.date for t in history)
 
@@ -284,14 +264,8 @@
         Transaction(id=2, user_id="user1", name="Vendor", amount=50, date="2024-02-01"),
         Transaction(id=3, user_id="user1", name="Vendor", amount=50, date="2024-03-01"),
     ]
-<<<<<<< HEAD
-    user_vendor_history["user1"]["Vendor"].extend(transactions)  # FIXED
-    transaction = Transaction(id=4, user_id="user1", name="Vendor", amount=50, date="2024-04-01")
-    assert is_regular_interval_chris(transaction) is True
-=======
     transaction = Transaction(id=4, user_id="user1", name="Vendor", amount=50, date="2024-04-01")
     assert is_regular_interval_chris(transaction, transactions) is True
->>>>>>> 07e8758d
 
 
 def test_amount_deviation_chris() -> None:
@@ -300,14 +274,8 @@
         Transaction(id=1, user_id="user1", name="Vendor", amount=100, date="2024-01-01"),
         Transaction(id=2, user_id="user1", name="Vendor", amount=100, date="2024-02-01"),
     ]
-<<<<<<< HEAD
-    user_vendor_history["user1"]["Vendor"].extend(transactions)  # FIXED
-    transaction = Transaction(id=3, user_id="user1", name="Vendor", amount=110, date="2024-03-01")
-    deviation = amount_deviation_chris(transaction)
-=======
     transaction = Transaction(id=3, user_id="user1", name="Vendor", amount=110, date="2024-03-01")
     deviation = amount_deviation_chris(transaction, transactions)
->>>>>>> 07e8758d
     assert pytest.approx(deviation, 0.01) == 0.1  # 10% deviation
 
 
@@ -317,14 +285,8 @@
         Transaction(id=1, user_id="user1", name="Vendor", amount=30, date="2023-07-01"),  # older than 6 months
         Transaction(id=2, user_id="user1", name="Vendor", amount=30, date="2024-01-01"),  # within 6 months
     ]
-<<<<<<< HEAD
-    user_vendor_history["user1"]["Vendor"].extend(transactions)  # FIXED
-    transaction = Transaction(id=3, user_id="user1", name="Vendor", amount=30, date="2024-02-01")
-    assert transaction_frequency_chris(transaction) == 1
-=======
     transaction = Transaction(id=3, user_id="user1", name="Vendor", amount=30, date="2024-02-01")
     assert transaction_frequency_chris(transaction, transactions) == 1
->>>>>>> 07e8758d
 
 
 def test_day_of_month_consistency_chris() -> None:
@@ -334,14 +296,8 @@
         Transaction(id=2, user_id="user1", name="Vendor", amount=60, date="2024-02-05"),
         Transaction(id=3, user_id="user1", name="Vendor", amount=60, date="2024-03-05"),
     ]
-<<<<<<< HEAD
-    user_vendor_history["user1"]["Vendor"].extend(transactions)  # FIXED
-    transaction = Transaction(id=4, user_id="user1", name="Vendor", amount=60, date="2024-04-05")
-    assert day_of_month_consistency_chris(transaction) is True
-=======
     transaction = Transaction(id=4, user_id="user1", name="Vendor", amount=60, date="2024-04-05")
     assert day_of_month_consistency_chris(transaction, transactions) is True
->>>>>>> 07e8758d
 
 
 def test_amount_consistency_chris() -> None:
@@ -351,11 +307,5 @@
         Transaction(id=2, user_id="user1", name="Vendor", amount=101, date="2024-02-01"),
         Transaction(id=3, user_id="user1", name="Vendor", amount=99, date="2024-03-01"),
     ]
-<<<<<<< HEAD
-    user_vendor_history["user1"]["Vendor"].extend(transactions)  # FIXED
     transaction = Transaction(id=4, user_id="user1", name="Vendor", amount=100, date="2024-04-01")
-    assert amount_consistency_chris(transaction) is True
-=======
-    transaction = Transaction(id=4, user_id="user1", name="Vendor", amount=100, date="2024-04-01")
-    assert amount_consistency_chris(transaction, transactions) is True
->>>>>>> 07e8758d
+    assert amount_consistency_chris(transaction, transactions) is True